--- conflicted
+++ resolved
@@ -40,10 +40,7 @@
     NOT = 22
     AND = 23
     OR = 24
-<<<<<<< HEAD
-=======
     MOD = 25
->>>>>>> ad74b10c
 
 
     def is_operator(self):
