from expression import Block, Expression, Function, IfBlock, Invocation, Name, Operation, Constant, Environment, ForLoop, WhileLoop
from tokenizer import Tokenizer, TokenType, Token


class Parser:
    """
    Parse a string using Tokenizer into a tree of Expressions.
    """
    tokenizer: Tokenizer


    def __init__(self, script: str) -> None:
        """
        Initialize the Tokenizer on the given script.
        """
        self.tokenizer = Tokenizer(script)

    
    def get_as_expression(self, token: Token) -> Expression:
        """
        Turn a token into token.

        Possible for float, int and string tokens.
        """
        if token.is_token_type(TokenType.FLOAT) or token.is_token_type(TokenType.INT) \
            or token.is_token_type(TokenType.STRING):
            return Constant(token.payload)
        elif token.is_token_type(TokenType.NAME):
            return Name(token.payload)

        raise Exception(f"Cannot map token of type {token.token_type} directly to Expression")


    def parse_unitary_operator(self) -> Expression:
        """
        Parse an operator which only has one operand to the right of it.
        """
        operator = self.tokenizer.get_next_token().token_type
        return Operation(None, operator, self.parse_line())


    def parse_parentheses(self) -> Expression:
        """
        Parse a set of parentheses (Highest priority),
        or just return the value if there are no parentheses.
        """
        next_token = self.tokenizer.peek_next_token()

        if next_token.is_token_type(TokenType.OPEN_PAR):
            self.tokenizer.get_next_token()
            term = self.parse_comparison()
            self.tokenizer.get_next_token()
            return term
        else:
            return self.get_as_expression(self.tokenizer.get_next_token())


    def parse_mul_div(self) -> Expression:
        """
        Parse multiplication, division or modulo arithmetic.
        """
        l_operand = self.parse_parentheses()
        next_token = self.tokenizer.peek_next_token()

        if next_token.is_token_type(TokenType.MULTIPLY) \
            or next_token.is_token_type(TokenType.DIVIDE) \
            or next_token.is_token_type(TokenType.MOD):
            operator = self.tokenizer.get_next_token().token_type
            right = self.tokenizer.peek_next_token()

            if right.is_token_type(TokenType.OPEN_PAR):
                return Operation(l_operand, operator, self.parse_parentheses())
            else:
                r_operand = self.get_as_expression(self.tokenizer.get_next_token())
                return Operation(l_operand, operator, r_operand)
        else:
            return l_operand


    def parse_add_sub(self) -> Expression:
        """
        Parse addition or subtraction.
        """
        l_operand = self.parse_mul_div()
        next_token = self.tokenizer.peek_next_token()
        
        if next_token.is_token_type(TokenType.ADD) \
            or next_token.is_token_type(TokenType.SUBTRACT):

            operator = self.tokenizer.get_next_token().token_type
            return Operation(l_operand, operator, self.parse_line())
        else:
            return l_operand


    def parse_and(self) -> Expression:
<<<<<<< HEAD
        """
        Parse boolean and connective.
        """
=======
>>>>>>> 36b3f06c
        l_operand = self.parse_add_sub()
        next_token = self.tokenizer.peek_next_token()

        if next_token.is_token_type(TokenType.AND):
            operator = self.tokenizer.get_next_token().token_type
            return Operation(l_operand, operator, self.parse_line())
        else:
            return l_operand

    
<<<<<<< HEAD
    def parse_or(self) -> Expression:
        """
        Parse boolean or connective.
        """
=======
    def parse_or(self):
>>>>>>> 36b3f06c
        l_operand = self.parse_and()
        next_token = self.tokenizer.peek_next_token()

        if next_token.is_token_type(TokenType.OR):
            operator = self.tokenizer.get_next_token().token_type
            return Operation(l_operand, operator, self.parse_line())
        else:
            return l_operand

    
    def parse_assignment(self) -> Expression:
<<<<<<< HEAD
        """
        Parse an assignment statement.
        """
=======
>>>>>>> 36b3f06c
        l_operand = self.parse_or()
        next_token = self.tokenizer.peek_next_token()

        if next_token.is_token_type(TokenType.ASSIGN):
            operator = self.tokenizer.get_next_token().token_type
            return Operation(Constant(l_operand), operator, self.parse_line())
        else:
            return l_operand


    def parse_invocation(self) -> Expression:
        """
        Parse a function invocation.
        """
        l_operand = self.parse_assignment()
        next_token = self.tokenizer.peek_next_token()

        if next_token.is_token_type(TokenType.OPEN_PAR):
            self.tokenizer.get_next_token()
            arguments = []
            next_operator = TokenType.COMMA
            while next_operator == TokenType.COMMA:
                arguments.append(self.parse_line())
                next_operator = self.tokenizer.get_next_token().token_type

            assert next_operator == TokenType.CLOSING_PAR

            return Invocation(l_operand.name, arguments)
        else:
            return l_operand

    
    def parse_term(self) -> Expression:
        """
        Decide whether to parse with a unitary operator or a binary one.
        """
        left = self.tokenizer.peek_next_token()

        if left.is_operator():
            return self.parse_unitary_operator()
        elif left.is_token_type(TokenType.INT) \
            or left.is_token_type(TokenType.FLOAT) \
            or left.is_token_type(TokenType.STRING) \
            or left.is_token_type(TokenType.OPEN_PAR) \
            or left.is_token_type(TokenType.NAME):
            return self.parse_invocation()
        else:
            return None


    def parse_comparison(self) -> Expression:
        """
        Parse a binary comparison.
        """
        l_operand = self.parse_term()
        next_token = self.tokenizer.peek_next_token()

        if next_token.is_token_type(TokenType.EQUAL) \
            or next_token.is_token_type(TokenType.LESS_EQUAL) \
            or next_token.is_token_type(TokenType.LESS_THAN) \
            or next_token.is_token_type(TokenType.GREATER_EQUAL) \
            or next_token.is_token_type(TokenType.GREATER_THAN):

            operator = self.tokenizer.get_next_token().token_type
            return Operation(l_operand, operator, self.parse_line())
        else:
            return l_operand


    def parse_block(self) -> Expression:
        """
        Parse a block statement (which will have its own environment).
        """
        next_token = self.tokenizer.get_next_token()
        assert next_token.is_token_type(TokenType.OPEN_BLOCK)

        expressions = []
        expr = self.parse_line()

        while expr is not None:
            expressions.append(expr)
            expr = self.parse_line()

        assert self.tokenizer.get_next_token().is_token_type(TokenType.CLOSING_BLOCK)

        return Block(expressions)


<<<<<<< HEAD
    def parse_conditional(self) -> Expression:
        """
        Parse an "if" conditional statement.
        """
=======
    def parse_conditional(self, has_cond: bool) -> Expression:
>>>>>>> 36b3f06c
        self.tokenizer.get_next_token()
        condition = self.parse_line() if has_cond else Constant(True)
        block = self.parse_block()
        branches = [(condition, block)]
        
        right = self.tokenizer.peek_next_token()
        while right.is_token_type(TokenType.EOL) \
            or right.is_token_type(TokenType.CLOSING_BLOCK):
            self.tokenizer.get_next_token()
            right = self.tokenizer.peek_next_token()
        
        if has_cond:
            if right.is_token_type(TokenType.ELIF):
                branches += self.parse_conditional(True).steps
            elif right.is_token_type(TokenType.ELSE):
                branches += self.parse_conditional(False).steps
        
        return IfBlock(branches)
    

    def parse_while_loop(self) -> Expression:
        """
        Parse a while loop.
        """
        self.tokenizer.get_next_token()
        condition = self.parse_line()
        block = self.parse_block()
        return WhileLoop(condition, block)


    def parse_for_loop(self) -> Expression:
        """
        Parse an ordinary for loop.
        """
        self.tokenizer.get_next_token()
        next_token = self.tokenizer.get_next_token()
        assert next_token.is_token_type(TokenType.OPEN_BLOCK)
        
        cond_exprs = []
        expr = self.parse_line()
        while expr is not None:
            cond_exprs.append(expr)
            expr = self.parse_line()
        assert len(cond_exprs) == 3

        block = self.parse_block()
        return ForLoop(cond_exprs[0], cond_exprs[1], cond_exprs[2], block)


    def parse_function_declaration(self) -> Expression:
        """
        Parse the declaration of a function.
        """
        self.tokenizer.get_next_token()

        params = []
        while self.tokenizer.peek_next_token().token_type != TokenType.OPEN_BLOCK:
            name = self.tokenizer.get_next_token()
            assert name.is_token_type(TokenType.NAME)
            params.append(name.payload)

        block = self.parse_block()

        return Constant(Function(params, block))


    def parse_line(self) -> Expression:
        """
        # TODO: Error handling
        Parse one line. FINALLY.

        >>> p = Parser("5 A 6")
        >>> tree = p.parse_line()
        >>> tree
        Operation<Constant<5>, TokenType.ADD, Constant<6>>
        >>> tree.evaluate({})
        11
        >>> p = Parser("5 A 6 B 3")
        >>> tree = p.parse_line()
        >>> tree
        Operation<Constant<5>, TokenType.ADD, Operation<Constant<6>, TokenType.ADD, Constant<3>>>
        >>> tree.evaluate({})
        14
        >>> Parser("3 C )5 B 6(").parse_line().evaluate({})
        33
        >>> Parser("5 C 6").parse_line().evaluate({})
        30
        >>> Parser(")5 A 6( D 3").parse_line().evaluate({})
        33
        >>> Parser("5 A 6 D 3").parse_line().evaluate({})
        23
        >>> env = Environment({})
        >>> parsed = Parser("test E 4").parse_line()
        >>> parsed
        Operation<Constant<Name<test>>, TokenType.ASSIGN, Constant<4>>
        >>> parsed.evaluate(env)
        >>> env.get_value("test")
        4
        >>> env = Environment({})
        >>> parsed = Parser("4 H 4").parse_line()
        >>> parsed
        Operation<Constant<4>, TokenType.GREATER_EQUAL, Constant<4>>
        >>> parsed.evaluate(env)
        True
        >>> env = Environment({})
        >>> parsed = Parser("IF 4 H 4 [test F 10]").parse_line()
        >>> parsed
        IfBlock<[(Operation<Constant<4>, TokenType.GREATER_EQUAL, Constant<4>>, Block<[Operation<Constant<Name<test>>, TokenType.ASSIGN, Constant<10>>]>)]>
        >>> env = Environment({})
        >>> Parser("9 Q 4").parse_line().evaluate(env)
<<<<<<< HEAD
        1
=======
        True
>>>>>>> 36b3f06c
        >>> tree = Parser("1 P 0").parse_line()
        >>> tree
        Operation<Constant<1>, TokenType.OR, Constant<0>>
        >>> tree.evaluate(env)
        True
<<<<<<< HEAD
        >>> tree = Parser("FUN a [a A 10]").parse_line()
        >>> tree
        Function<['a'], Block<[Operation<Name<a>, TokenType.ADD, Constant<10>>]>>
=======
>>>>>>> 36b3f06c
        """
        right = self.tokenizer.peek_next_token()

        while right.is_token_type(TokenType.EOL):
            self.tokenizer.get_next_token()
            right = self.tokenizer.peek_next_token()

        if right.is_token_type(TokenType.IF):
            return self.parse_conditional(True)
        elif right.is_token_type(TokenType.WHILE_LOOP):
            return self.parse_while_loop()
        elif right.is_token_type(TokenType.FOR_LOOP):
            return self.parse_for_loop()
        elif right.is_token_type(TokenType.FUNC_DECL):
            return self.parse_function_declaration()
        elif not right.is_token_type(TokenType.EOF) and not right.is_token_type(TokenType.EOL) \
            and not right.is_token_type(TokenType.CLOSING_BLOCK) \
            and not right.is_token_type(TokenType.CLOSING_PAR):
            return self.parse_comparison()
        else:
            return None
            

if __name__ == "__main__":
    import doctest
    doctest.testmod()<|MERGE_RESOLUTION|>--- conflicted
+++ resolved
@@ -94,12 +94,9 @@
 
 
     def parse_and(self) -> Expression:
-<<<<<<< HEAD
         """
         Parse boolean and connective.
         """
-=======
->>>>>>> 36b3f06c
         l_operand = self.parse_add_sub()
         next_token = self.tokenizer.peek_next_token()
 
@@ -110,14 +107,10 @@
             return l_operand
 
     
-<<<<<<< HEAD
     def parse_or(self) -> Expression:
         """
         Parse boolean or connective.
         """
-=======
-    def parse_or(self):
->>>>>>> 36b3f06c
         l_operand = self.parse_and()
         next_token = self.tokenizer.peek_next_token()
 
@@ -129,12 +122,9 @@
 
     
     def parse_assignment(self) -> Expression:
-<<<<<<< HEAD
         """
         Parse an assignment statement.
         """
-=======
->>>>>>> 36b3f06c
         l_operand = self.parse_or()
         next_token = self.tokenizer.peek_next_token()
 
@@ -223,14 +213,10 @@
         return Block(expressions)
 
 
-<<<<<<< HEAD
-    def parse_conditional(self) -> Expression:
+    def parse_conditional(self, has_cond=False) -> Expression:
         """
         Parse an "if" conditional statement.
         """
-=======
-    def parse_conditional(self, has_cond: bool) -> Expression:
->>>>>>> 36b3f06c
         self.tokenizer.get_next_token()
         condition = self.parse_line() if has_cond else Constant(True)
         block = self.parse_block()
@@ -275,6 +261,8 @@
             cond_exprs.append(expr)
             expr = self.parse_line()
         assert len(cond_exprs) == 3
+
+        self.tokenizer.get_next_token()
 
         block = self.parse_block()
         return ForLoop(cond_exprs[0], cond_exprs[1], cond_exprs[2], block)
@@ -341,22 +329,15 @@
         IfBlock<[(Operation<Constant<4>, TokenType.GREATER_EQUAL, Constant<4>>, Block<[Operation<Constant<Name<test>>, TokenType.ASSIGN, Constant<10>>]>)]>
         >>> env = Environment({})
         >>> Parser("9 Q 4").parse_line().evaluate(env)
-<<<<<<< HEAD
         1
-=======
-        True
->>>>>>> 36b3f06c
         >>> tree = Parser("1 P 0").parse_line()
         >>> tree
         Operation<Constant<1>, TokenType.OR, Constant<0>>
         >>> tree.evaluate(env)
         True
-<<<<<<< HEAD
         >>> tree = Parser("FUN a [a A 10]").parse_line()
         >>> tree
         Function<['a'], Block<[Operation<Name<a>, TokenType.ADD, Constant<10>>]>>
-=======
->>>>>>> 36b3f06c
         """
         right = self.tokenizer.peek_next_token()
 
